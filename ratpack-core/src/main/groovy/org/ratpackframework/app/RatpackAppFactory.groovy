/*
 * Copyright 2012 the original author or authors.
 *
 * Licensed under the Apache License, Version 2.0 (the "License");
 * you may not use this file except in compliance with the License.
 * You may obtain a copy of the License at
 *
 *    http://www.apache.org/licenses/LICENSE-2.0
 *
 * Unless required by applicable law or agreed to in writing, software
 * distributed under the License is distributed on an "AS IS" BASIS,
 * WITHOUT WARRANTIES OR CONDITIONS OF ANY KIND, either express or implied.
 * See the License for the specific language governing permissions and
 * limitations under the License.
 */

package org.ratpackframework.app

import groovy.transform.CompileStatic
import org.vertx.java.core.Vertx
import org.ratpackframework.routing.internal.ScriptBackedRouter
import org.ratpackframework.templating.TemplateRenderer

@CompileStatic
public class RatpackAppFactory {

<<<<<<< HEAD
  RatpackApp create(Vertx vertx, Config config) {
    def publicDir = new File(config.baseDir, config.publicDir)
    def templateRenderer = new TemplateRenderer(vertx, new File(config.baseDir, config.templatesDir), config.templatesCacheSize, config.staticallyCompileTemplates)
    def router = new ScriptBackedRouter(vertx, new File(config.baseDir, config.routes), templateRenderer, config.staticallyCompileRoutes)
    new RatpackApp(vertx, config.port, "/", router, templateRenderer, publicDir)
=======
  RatpackApp create(Config config) {
    def publicDir = new File(config.baseDir, config.staticAssetsDir)
    def templateRenderer = new TemplateRenderer(new File(config.baseDir, config.templatesDir))
    def router = new ScriptBackedRouter(new File(config.baseDir, config.routes), templateRenderer)

    new RatpackApp(config.port, "/", router, templateRenderer, publicDir)
>>>>>>> b9129548
  }

}<|MERGE_RESOLUTION|>--- conflicted
+++ resolved
@@ -17,27 +17,18 @@
 package org.ratpackframework.app
 
 import groovy.transform.CompileStatic
-import org.vertx.java.core.Vertx
 import org.ratpackframework.routing.internal.ScriptBackedRouter
 import org.ratpackframework.templating.TemplateRenderer
+import org.vertx.java.core.Vertx
 
 @CompileStatic
 public class RatpackAppFactory {
 
-<<<<<<< HEAD
   RatpackApp create(Vertx vertx, Config config) {
-    def publicDir = new File(config.baseDir, config.publicDir)
+    def publicDir = new File(config.baseDir, config.staticAssetsDir)
     def templateRenderer = new TemplateRenderer(vertx, new File(config.baseDir, config.templatesDir), config.templatesCacheSize, config.staticallyCompileTemplates)
     def router = new ScriptBackedRouter(vertx, new File(config.baseDir, config.routes), templateRenderer, config.staticallyCompileRoutes)
     new RatpackApp(vertx, config.port, "/", router, templateRenderer, publicDir)
-=======
-  RatpackApp create(Config config) {
-    def publicDir = new File(config.baseDir, config.staticAssetsDir)
-    def templateRenderer = new TemplateRenderer(new File(config.baseDir, config.templatesDir))
-    def router = new ScriptBackedRouter(new File(config.baseDir, config.routes), templateRenderer)
-
-    new RatpackApp(config.port, "/", router, templateRenderer, publicDir)
->>>>>>> b9129548
   }
 
 }
/*
 * Copyright 2012 the original author or authors.
 *
 * Licensed under the Apache License, Version 2.0 (the "License");
 * you may not use this file except in compliance with the License.
 * You may obtain a copy of the License at
 *
 *    http://www.apache.org/licenses/LICENSE-2.0
 *
 * Unless required by applicable law or agreed to in writing, software
 * distributed under the License is distributed on an "AS IS" BASIS,
 * WITHOUT WARRANTIES OR CONDITIONS OF ANY KIND, either express or implied.
 * See the License for the specific language governing permissions and
 * limitations under the License.
 */

package org.ratpackframework

import org.junit.Rule
import org.junit.rules.TemporaryFolder
import org.ratpackframework.app.Config
import org.ratpackframework.app.RatpackApp
import org.ratpackframework.app.RatpackAppFactory
import org.ratpackframework.app.internal.ConfigScript
import org.ratpackframework.util.CookieManager
import org.vertx.java.core.Vertx
import spock.lang.Specification

class RatpackSpec extends Specification {

  @Rule TemporaryFolder temporaryFolder

  RatpackApp app
  CookieManager cookieManager = new CookieManager()

  Config config

  File getRatpackFile() {
    file("ratpack.groovy")
  }

  File templateFile(String path) {
    file("templates/$path")
  }

  File publicFile(String path) {
    file("public/$path")
  }

  File file(String path) {
    def file = new File(temporaryFolder.root, path)
    assert file.parentFile.mkdirs() || file.parentFile.exists()
    file
  }

  def setup() {
<<<<<<< HEAD
    config = new ConfigScript(temporaryFolder.root)
  }

  def startApp() {
    app = new RatpackAppFactory().create(Vertx.newVertx(), config)
=======
    config.baseDir(temporaryFolder.root)
  }

  def startApp() {
    app = new RatpackAppFactory().create(config)
>>>>>>> 6ba5792a
    app.start()
  }

  def cleanup() {
    app?.stop()
<<<<<<< HEAD
  }

  HttpURLConnection urlGetConnection(String path = "") {
    urlConnection(path, "get")
  }

  HttpURLConnection urlPostConnection(String path = "") {
    urlConnection(path, "post")
=======
>>>>>>> 6ba5792a
  }

  HttpURLConnection urlConnection(String path = "", String method) {
    def connection = new URL("http://localhost:$app.port/$path").openConnection() as HttpURLConnection
    connection.allowUserInteraction = true
    connection.requestMethod = method.toUpperCase()
    cookieManager.setCookies(connection)
    try {
      connection.connect()
    } catch (IOException ignore) {

    }
    cookieManager.storeCookies(connection)
    connection
  }

  String urlGetText(String path = "") {
    new String(urlGetConnection(path).inputStream.bytes)
  }

  String urlPostText(String path = "") {
    new String(urlPostConnection(path).inputStream.bytes)
  }

  String errorGetText(String path = "") {
    new String(urlGetConnection(path).errorStream.bytes)
  }
}<|MERGE_RESOLUTION|>--- conflicted
+++ resolved
@@ -54,25 +54,18 @@
   }
 
   def setup() {
-<<<<<<< HEAD
     config = new ConfigScript(temporaryFolder.root)
   }
 
   def startApp() {
     app = new RatpackAppFactory().create(Vertx.newVertx(), config)
-=======
     config.baseDir(temporaryFolder.root)
-  }
+    app.start()
 
-  def startApp() {
-    app = new RatpackAppFactory().create(config)
->>>>>>> 6ba5792a
-    app.start()
   }
 
   def cleanup() {
     app?.stop()
-<<<<<<< HEAD
   }
 
   HttpURLConnection urlGetConnection(String path = "") {
@@ -81,8 +74,6 @@
 
   HttpURLConnection urlPostConnection(String path = "") {
     urlConnection(path, "post")
-=======
->>>>>>> 6ba5792a
   }
 
   HttpURLConnection urlConnection(String path = "", String method) {

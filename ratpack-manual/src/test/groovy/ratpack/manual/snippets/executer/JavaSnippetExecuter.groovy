--- conflicted
+++ resolved
@@ -65,12 +65,8 @@
       classLoader.defineClass(javaClass.name - "/", javaClass.bytes)
     }
 
-<<<<<<< HEAD
     def exampleClass = classLoader.loadClass(className)
-=======
-    def exampleClass = classLoader.loadClass("Example")
     def previousContextClassLoader = Thread.currentThread().getContextClassLoader()
->>>>>>> bd0c29d6
     try {
       Thread.currentThread().setContextClassLoader(classLoader)
       def mainMethod = exampleClass.getMethod("main", Class.forName("[Ljava.lang.String;"))

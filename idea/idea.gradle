--- conflicted
+++ resolved
@@ -4,10 +4,7 @@
 idea {
   project {
     jdkName "1.7"
-<<<<<<< HEAD
-=======
     languageLevel "1.7"
->>>>>>> 4bd85c18
     ipr {
       withXml { provider ->
         def node = provider.asNode()
